--- conflicted
+++ resolved
@@ -34,15 +34,10 @@
     ports:
       - "12111:12111"
 
-<<<<<<< HEAD
   cache:
     image: valkey/valkey:8-alpine
-=======
-  redis:
-    image: redis:7.0
     volumes:
       - cachedata:/data
->>>>>>> 88e2410a
 
   opensearch:
     build:
